--- conflicted
+++ resolved
@@ -39,11 +39,8 @@
     [org.slf4j/slf4j-log4j12 "1.6.4"]
     [clj-http "0.4.1"]
     [clj-json "0.5.0"]
-<<<<<<< HEAD
     [clj-time "0.4.3"]
-=======
     [incanter/incanter-charts "1.3.0"]
->>>>>>> 39ac0545
   ]
   :dev-dependencies [
     [lein-deb "1.0.0-SNAPSHOT"]
